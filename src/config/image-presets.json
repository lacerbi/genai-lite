[
  {
    "id": "openai-gpt-image-1-mini-default",
    "displayName": "OpenAI - GPT-Image 1 Mini",
    "description": "Fast and efficient image generation with GPT-Image (32K char prompts)",
    "providerId": "openai-images",
    "modelId": "gpt-image-1-mini",
    "settings": {
      "width": 1024,
      "height": 1024,
      "quality": "auto",
      "responseFormat": "buffer",
      "openai": {
        "outputFormat": "png",
        "background": "auto",
        "moderation": "auto"
      }
    }
  },
  {
    "id": "openai-gpt-image-1-quality",
    "displayName": "OpenAI - GPT-Image 1 (High Quality)",
    "description": "Highest quality OpenAI image model with advanced features (32K char prompts)",
    "providerId": "openai-images",
    "modelId": "gpt-image-1",
    "settings": {
      "width": 1024,
      "height": 1024,
      "quality": "high",
      "responseFormat": "buffer",
      "openai": {
        "outputFormat": "png",
        "background": "auto",
        "moderation": "auto"
      }
    }
  },
  {
    "id": "openai-dalle-3-hd",
    "displayName": "OpenAI - DALL-E 3 HD",
    "description": "High-quality DALL-E 3 with vivid style (4K char prompts)",
    "providerId": "openai-images",
    "modelId": "dall-e-3",
    "settings": {
      "width": 1024,
      "height": 1024,
      "quality": "hd",
      "style": "vivid",
      "responseFormat": "buffer"
    }
  },
  {
    "id": "openai-dalle-3-natural",
    "displayName": "OpenAI - DALL-E 3 Natural",
    "description": "DALL-E 3 with natural style for realistic photographs (4K char prompts)",
    "providerId": "openai-images",
    "modelId": "dall-e-3",
    "settings": {
      "width": 1024,
      "height": 1024,
      "quality": "standard",
      "style": "natural",
      "responseFormat": "buffer"
    }
  },
  {
    "id": "openai-dalle-2-default",
    "displayName": "OpenAI - DALL-E 2",
    "description": "Cost-effective DALL-E 2 generation (1K char prompts)",
    "providerId": "openai-images",
    "modelId": "dall-e-2",
    "settings": {
      "width": 1024,
      "height": 1024,
      "quality": "standard",
      "responseFormat": "buffer"
    }
  },
  {
    "id": "openai-dalle-2-fast",
    "displayName": "OpenAI - DALL-E 2 Fast",
    "description": "Rapid prototyping with smaller image size (1K char prompts)",
    "providerId": "openai-images",
    "modelId": "dall-e-2",
    "settings": {
      "width": 512,
      "height": 512,
      "quality": "standard",
      "responseFormat": "buffer"
    }
  },
  {
    "id": "genai-electron-sdxl-quality",
    "displayName": "Local - SDXL Quality",
    "description": "High-quality SDXL generation for final production images",
    "providerId": "genai-electron-images",
    "modelId": "stable-diffusion",
    "settings": {
      "width": 1024,
      "height": 1024,
      "responseFormat": "buffer",
      "diffusion": {
        "steps": 30,
        "cfgScale": 7.5,
        "sampler": "dpm++2m"
      }
    }
  },
  {
    "id": "genai-electron-sdxl-balanced",
    "displayName": "Local - SDXL Balanced",
    "description": "Balanced quality and speed for general use",
    "providerId": "genai-electron-images",
    "modelId": "stable-diffusion",
    "settings": {
      "width": 768,
      "height": 768,
      "responseFormat": "buffer",
      "diffusion": {
        "steps": 20,
        "cfgScale": 7.0,
        "sampler": "euler_a"
      }
    }
  },
  {
    "id": "genai-electron-sdxl-fast",
    "displayName": "Local - SDXL Fast",
    "description": "Quick iterations with reduced steps",
    "providerId": "genai-electron-images",
    "modelId": "stable-diffusion",
    "settings": {
      "width": 512,
      "height": 512,
      "responseFormat": "buffer",
      "diffusion": {
        "steps": 15,
        "cfgScale": 6.5,
        "sampler": "euler_a"
      }
    }
  },
  {
    "id": "genai-electron-sdxl-portrait",
    "displayName": "Local - SDXL Portrait",
    "description": "Portrait-oriented image generation",
    "providerId": "genai-electron-images",
    "modelId": "stable-diffusion",
    "settings": {
      "width": 768,
      "height": 1024,
      "responseFormat": "buffer",
      "diffusion": {
        "steps": 20,
        "cfgScale": 7.5,
        "sampler": "dpm++2m"
      }
    }
  },
  {
    "id": "genai-electron-sdxl-turbo",
    "displayName": "Local - SDXL Turbo",
    "description": "Real-time generation with SDXL Turbo (optimal at 512x512, 1-4 steps)",
    "providerId": "genai-electron-images",
    "modelId": "stable-diffusion",
    "settings": {
      "width": 512,
      "height": 512,
      "responseFormat": "buffer",
      "diffusion": {
        "steps": 4,
        "cfgScale": 1.0,
        "sampler": "euler_a"
      }
    }
  },
  {
    "id": "genai-electron-sdxl-lightning",
    "displayName": "Local - SDXL Lightning (Large)",
    "description": "Lightning-fast generation with quality (trained at 1024x1024, 2-8 steps)",
    "providerId": "genai-electron-images",
    "modelId": "stable-diffusion",
    "settings": {
      "width": 1024,
      "height": 1024,
      "responseFormat": "buffer",
      "diffusion": {
        "steps": 8,
        "cfgScale": 1.5,
        "sampler": "euler_a"
      }
    }
  },
  {
    "id": "genai-electron-sdxl-lightning-medium",
    "displayName": "Local - SDXL Lightning (Medium)",
    "description": "Lightning-fast generation at medium size (trained at 1024x1024, 2-8 steps)",
    "providerId": "genai-electron-images",
<<<<<<< HEAD
    "modelId": "stable-diffusion",
=======
    "modelId": "sdxl-lightning",
>>>>>>> 77dd0bd6
    "settings": {
      "width": 768,
      "height": 768,
      "responseFormat": "buffer",
      "diffusion": {
        "steps": 8,
        "cfgScale": 1.5,
        "sampler": "euler_a"
      }
    }
  }
]<|MERGE_RESOLUTION|>--- conflicted
+++ resolved
@@ -177,6 +177,7 @@
   {
     "id": "genai-electron-sdxl-lightning",
     "displayName": "Local - SDXL Lightning (Large)",
+    "displayName": "Local - SDXL Lightning (Large)",
     "description": "Lightning-fast generation with quality (trained at 1024x1024, 2-8 steps)",
     "providerId": "genai-electron-images",
     "modelId": "stable-diffusion",
@@ -196,11 +197,7 @@
     "displayName": "Local - SDXL Lightning (Medium)",
     "description": "Lightning-fast generation at medium size (trained at 1024x1024, 2-8 steps)",
     "providerId": "genai-electron-images",
-<<<<<<< HEAD
-    "modelId": "stable-diffusion",
-=======
-    "modelId": "sdxl-lightning",
->>>>>>> 77dd0bd6
+    "modelId": "stable-diffusion",
     "settings": {
       "width": 768,
       "height": 768,
